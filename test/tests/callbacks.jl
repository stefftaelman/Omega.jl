module TestNamespace

using Test
<<<<<<< HEAD
import Omega.Inference: CbNode
=======
using Omega
import Omega: CbNode
>>>>>>> 65536892

function testcb()
  x = normal(0.0, 1.0)
  addz(data, stage) = (println("in addz"); (z = 1.0,))
  testz(data, stage) = (println("in testz"); @test haskey(data, :z))
  testnoz(data, stage) = (println("in testz"); @test !haskey(data, :z))

  cb = CbNode(Omega.idcb, (CbNode(addz, (testz,)), testnoz))
  rand(x, x ⪆ 0.0, 1, alg = HMCFAST, cb = cb)
end

testcb()

end<|MERGE_RESOLUTION|>--- conflicted
+++ resolved
@@ -1,12 +1,7 @@
 module TestNamespace
 
 using Test
-<<<<<<< HEAD
-import Omega.Inference: CbNode
-=======
-using Omega
-import Omega: CbNode
->>>>>>> 65536892
+using Omega.Inference: CbNode
 
 function testcb()
   x = normal(0.0, 1.0)
