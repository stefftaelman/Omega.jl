module TestNamespace

using Omega

function testw()
  w = Omega.SimpleΩ{Vector{Int}, Array{Float64, 3}}()
  x = logistic(2.0, 2.0, (1, 2, 3))
  x(w)
  w = Omega.SimpleΩ{Vector{Int}, Array{Float64, 1}}()
  x = Omega.logistic(rand(2), rand(2))
  x(w)
end

testw()

<<<<<<< HEAD

function testlogistic()
  x = logistic(0.0, 1.0)
  rand(x)
  x = logistic(0.0, 1.0, (1, 2))
  rand(x)
  x = logistic(logistic(0.0, 1.0), logistic(0.0, 1.0))
  rand(x)
  x = logistic(logistic(0.0, 1.0), 1.0)
  rand(x)
  x = logistic(1.0, logistic(0.0, 1.0))
  rand(x)
  x = logistic(0.0, 1.0, (1,2,3))
  rand(x)
  x = logistic(logistic(0.0, 1.0, (1,2,3)), logistic(0.0, 1.0, (1,2,3)))
  rand(x)
  x = logistic(logistic(0.0, 1.0, (1,2,3)), 1.0)
  rand(x)
  x = logistic(1.0, logistic(0.0, 1.0, (1,2,3)))
  rand(x)
  x = logistic(logistic(0.0, 1.0, (1,2,3)), logistic(0.0, 1.0))
  rand(x)
  x = logistic(0, 1)
  rand(x)
end

testlogistic()
=======
end
>>>>>>> 65536892
<|MERGE_RESOLUTION|>--- conflicted
+++ resolved
@@ -12,8 +12,6 @@
 end
 
 testw()
-
-<<<<<<< HEAD
 
 function testlogistic()
   x = logistic(0.0, 1.0)
@@ -41,6 +39,4 @@
 end
 
 testlogistic()
-=======
-end
->>>>>>> 65536892
+end