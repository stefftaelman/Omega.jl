--- conflicted
+++ resolved
@@ -60,21 +60,4 @@
   σ(height(person) * θ[1] + age(person) * θ[2] + ismale(person) * θ[3])
 end
 
-<<<<<<< HEAD
-fairness = prob(isrich2(man) ∥ θ_) / prob2(isrich(woman) ∥ θ_) < ϵ
-=======
-Mu.lift(:isrich, 2)
-
-## Fairness
-## ========
-
-man_ = iid(person)
-man = cond(man_, man_.ismale)
-prob_man_is_rich = prob(rcd(isrich(man), θ))
-
-woman_ = iid(person)
-woman = cond(woman_, woman_.ismale)
-prob_woman_is_rich = prob(rcd(isrich(woman), θ))
-
-prob_man_is_rich / prob_woman_is_rich  < 0.8
->>>>>>> 7512f1be
+fairness = prob(isrich2(man) ∥ θ_) / prob2(isrich(woman) ∥ θ_) < ϵ