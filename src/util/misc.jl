--- conflicted
+++ resolved
@@ -1,7 +1,3 @@
-<<<<<<< HEAD
-=======
-# @spec all([res[i] = f[i](x) for f in fs])
->>>>>>> a7a1b292
 applymany(fs, x) = map(xi->xi(x), fs)
 @spec all([res[i] = f[i](x) for f in fs])
 
@@ -16,11 +12,7 @@
 ```
 """
 ntranspose(xs) = [[x[i] for x in xs] for i = 1:length(xs[1])]
-<<<<<<< HEAD
-@spec same([length(x) for x in xs])
-=======
-# @post res[i, j]
->>>>>>> a7a1b292
+@spec :incomplete same([length(x) for x in xs])
 
 "Counter"
 mutable struct Counter
