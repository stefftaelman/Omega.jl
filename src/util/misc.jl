--- conflicted
+++ resolved
@@ -1,12 +1,6 @@
-<<<<<<< HEAD
+module Misc
 using Base: sym_in, merge_names, merge_types
-=======
-module Misc
-
-export applymany, ntranspose, Counter,
-       increment, UTuple, isjulia6,
-       isjulia7
->>>>>>> 65536892
+export applymany, ntranspose, Counter, increment, UTuple
 
 applymany(fs, x) = map(xi->xi(x), fs)
 @spec all([_res[i] = f[i](x) for f in fs])
@@ -36,7 +30,6 @@
 
 UTuple{T} = Tuple{Vararg{T, N}} where N
 
-<<<<<<< HEAD
 "merge using combine if key is shared.  Assumes result of combine same type as in `b`
 
 ```jldoctest
@@ -60,12 +53,6 @@
     end
   end
   NamedTuple{names, types}(map(resolve, names))::NamedTuple{names, types} # Inference fails without this
-=======
-isjulia6() = v"0.6" <= VERSION < v"0.7-"
-isjulia7() = VERSION > v"0.7-"
+end
 
-
-
-
->>>>>>> 65536892
 end