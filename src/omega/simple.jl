"""
Fast SimpleΩ

# Properties
- Fast tracking (50 ns overhead)
- Fast to get linear view
- Hence easy to sample from
- Unique index for each rand value and hence:
  (i) Memory intensive
  (ii) Will give wrong results if not indexed corretly
"""
struct SimpleΩ{I, V} <: Ω{I}
  vals::Dict{I, V}
end

SimpleΩ() = SimpleΩ(Dict{Vector{Int}, Float64}())
SimpleΩ{I, V}() where {I, V} = SimpleΩ{I, V}(Dict{I, V}())

Base.values(sω::SimpleΩ) = values(sω.vals)
Base.keys(sω::SimpleΩ) = keys(sω.vals)

"Linearize ω into flat vector"
function linearaize end

"Inverse of `linearize`, structure vector into ω"
function unlinearize end

linearize(sω::SimpleΩ{I, V}) where {I, V <: Real} = collect(values(sω.vals))

function linearize(sω::SimpleΩ{I, V}) where {I, V <: AbstractArray}
  # warn("Are keys in order?")
  # vcat((view(a, :) for a in values(sω.vals))...)
  vcat((a[:] for a in values(sω.vals))...)
end

function unlinearize(ωvec, sω::SimpleΩ{I, V}, f=identity) where {I, V <: AbstractArray}
  # warn("Are keys in order?")
  vcat((view(a, :) for a in values(sω.vals))...)
  lb = 1
  d = similar(sω.vals)
  pairs = []
  for (k, v) in sω.vals
    sz = size(v)
    ub = lb + prod(sz) - 1
    # subωvec = @view ωvec[lb:ub]
    subωvec = ωvec[lb:ub]
    lb = ub + 1
    v = reshape(subωvec, sz)
    push!(pairs, Pair(k, v))
    # d[k] = v
  end
  SimpleΩ{I, V}(Dict(pairs...))
end

function unlinearize(ωvec, sω::SimpleΩ{I, V}) where {I, V <: Real}
  # Keys not sorted, might be wrong
  SimpleΩ(Dict(k => ωvec[i] for (i, k) in enumerate(keys(sω.vals))))
end

function Base.getindex(sω::SO, i::Int) where {I, SO <: SimpleΩ{<:I}}
  ΩProj{SO, I}(sω, base(I, i))
end

## Rand
## ====
<<<<<<< HEAD
function Base.rand(ωπ::OmegaProj{O}, ::Type{T}) where {T, I, O <: SimpleOmega{I, <:Real}}
  get!(()->rand(Random.GLOBAL_RNG, T), ωπ.ω.vals, ωπ.id)
=======
function Base.rand(ωπ::ΩProj{O}, ::Type{T}) where {T, I, O <: SimpleΩ{I, <:Real}}
  get!(()->rand(Base.GLOBAL_RNG, T), ωπ.ω.vals, ωπ.id)
>>>>>>> f472eef0
end

function Base.rand(ωπ::ΩProj{O}, ::Type{T},  dims::Dims) where {T, I, V, O <: SimpleΩ{I, V}}
  @assert false "Not implemented (blocking to prevent silent errors)"
end

<<<<<<< HEAD
function Base.rand(ωπ::OmegaProj{O}, ::Type{T},  dims::Dims) where {T, I, A<:AbstractArray, O <: SimpleOmega{I, A}}
  get!(()->rand(Random.GLOBAL_RNG, T, dims), ωπ.ω.vals, ωπ.id)
end

function Base.rand(ωπ::OmegaProj{O}, ::Type{T}) where {T, I, A<:AbstractArray, O <: SimpleOmega{I, A}}
  val = get!(()->[rand(Random.GLOBAL_RNG, T)], ωπ.ω.vals, ωπ.id)
  # val = get!(()->Float64[rand(Random.GLOBAL_RNG, T)], ωπ.ω.vals, ωπ.id)
  first(val)
end

function Base.rand(ωπ::OmegaProj{O}, ::Type{T},  dims::Dims) where {T, I, A<:Flux.TrackedArray, O <: SimpleOmega{I, A}}
  get!(()->param(rand(Random.GLOBAL_RNG, T, dims)), ωπ.ω.vals, ωπ.id)
end

function Base.rand(ωπ::OmegaProj{O}, ::Type{T}) where {T, I, A<:Flux.TrackedArray, O <: SimpleOmega{I, A}}
  val = get!(()->param([rand(Random.GLOBAL_RNG, T)]), ωπ.ω.vals, ωπ.id)
=======
function Base.rand(ωπ::ΩProj{O}, ::Type{T},  dims::Dims) where {T, I, A<:AbstractArray, O <: SimpleΩ{I, A}}
  get!(()->rand(Base.GLOBAL_RNG, T, dims), ωπ.ω.vals, ωπ.id)
end

function Base.rand(ωπ::ΩProj{O}, ::Type{T}) where {T, I, A<:AbstractArray, O <: SimpleΩ{I, A}}
  val = get!(()->[rand(Base.GLOBAL_RNG, T)], ωπ.ω.vals, ωπ.id)
  # val = get!(()->Float64[rand(Base.GLOBAL_RNG, T)], ωπ.ω.vals, ωπ.id)
  first(val)
end

function Base.rand(ωπ::ΩProj{O}, ::Type{T},  dims::Dims) where {T, I, A<:Flux.TrackedArray, O <: SimpleΩ{I, A}}
  get!(()->param(rand(Base.GLOBAL_RNG, T, dims)), ωπ.ω.vals, ωπ.id)
end

function Base.rand(ωπ::ΩProj{O}, ::Type{T}) where {T, I, A<:Flux.TrackedArray, O <: SimpleΩ{I, A}}
  val = get!(()->param([rand(Base.GLOBAL_RNG, T)]), ωπ.ω.vals, ωπ.id)
>>>>>>> f472eef0
  first(val)
end

## Value Type
## ==========

struct ValueTuple
  _Float64::Float64
  _Float32::Float32
  _UInt32::UInt32
end

function Base.rand(ωπ::ΩProj{O}, ::Type{UInt32}) where {I, O <: SimpleΩ{I, ValueTuple}}
  if ωπ.id ∈ keys(ωπ.ω.vals)
    ωπ.ω.vals[ωπ.id]._UInt32::UInt32
  else
    val = rand(Random.GLOBAL_RNG, UInt32)
    ωπ.ω.vals[ωπ.id] = ValueTuple(0.0, 0.0, val)
    val
  end
end

function Base.rand(ωπ::ΩProj{O}, ::Type{CO}) where {I, CO, O <: SimpleΩ{I, ValueTuple}}
  if ωπ.id ∈ keys(ωπ.ω.vals)
    return ωπ.ω.vals[ωπ.id]._Float64
  else
    val = rand(Random.GLOBAL_RNG, CO)
    ωπ.ω.vals[ωπ.id] = ValueTuple(val, Float32(0.0), UInt(0))
    return val
  end
end

function (rv::RandVar{T, true})(ω::SimpleΩ) where T
  args = map(a->apl(a, ω), rv.args)
  (rv.f)(ω[rv.id], args...)
end

function (rv::RandVar{T, false})(ω::SimpleΩ) where T
  args = map(a->apl(a, ω), rv.args)
  (rv.f)(args...)
end

function Base.merge!(sω1::SimpleΩ, sω2::SimpleΩ)
  for (k, v) in sω2.vals
    sω1.vals[k] = v
  end
  sω1
end

<<<<<<< HEAD
function projintersect!(ω_p::SimpleOmega, ω_s::SimpleOmega)
  for k in keys(ω_p)
    if k in keys(ω_s)
      ω_p.vals[k] = ω_s.vals[k]
    end
  end
  ω_p
end

projintersect!(ωπ1::OmegaProj, ωπ2::OmegaProj) = projintersect!(ωπ1.ω, ωπ2.ω)

Base.merge!(ωπ1::OmegaProj{O}, ωπ2::OmegaProj{O}) where {O <: SimpleOmega} =
=======
Base.merge!(ωπ1::ΩProj{O}, ωπ2::ΩProj{O}) where {O <: SimpleΩ} =
>>>>>>> f472eef0
  merge!(ωπ1.ω, ωπ2.ω)


Base.isempty(sω::SimpleΩ) = isempty(sω.vals)
Base.length(sω::SimpleΩ) = length(sω.vals)<|MERGE_RESOLUTION|>--- conflicted
+++ resolved
@@ -63,37 +63,14 @@
 
 ## Rand
 ## ====
-<<<<<<< HEAD
-function Base.rand(ωπ::OmegaProj{O}, ::Type{T}) where {T, I, O <: SimpleOmega{I, <:Real}}
-  get!(()->rand(Random.GLOBAL_RNG, T), ωπ.ω.vals, ωπ.id)
-=======
 function Base.rand(ωπ::ΩProj{O}, ::Type{T}) where {T, I, O <: SimpleΩ{I, <:Real}}
   get!(()->rand(Base.GLOBAL_RNG, T), ωπ.ω.vals, ωπ.id)
->>>>>>> f472eef0
 end
 
 function Base.rand(ωπ::ΩProj{O}, ::Type{T},  dims::Dims) where {T, I, V, O <: SimpleΩ{I, V}}
   @assert false "Not implemented (blocking to prevent silent errors)"
 end
 
-<<<<<<< HEAD
-function Base.rand(ωπ::OmegaProj{O}, ::Type{T},  dims::Dims) where {T, I, A<:AbstractArray, O <: SimpleOmega{I, A}}
-  get!(()->rand(Random.GLOBAL_RNG, T, dims), ωπ.ω.vals, ωπ.id)
-end
-
-function Base.rand(ωπ::OmegaProj{O}, ::Type{T}) where {T, I, A<:AbstractArray, O <: SimpleOmega{I, A}}
-  val = get!(()->[rand(Random.GLOBAL_RNG, T)], ωπ.ω.vals, ωπ.id)
-  # val = get!(()->Float64[rand(Random.GLOBAL_RNG, T)], ωπ.ω.vals, ωπ.id)
-  first(val)
-end
-
-function Base.rand(ωπ::OmegaProj{O}, ::Type{T},  dims::Dims) where {T, I, A<:Flux.TrackedArray, O <: SimpleOmega{I, A}}
-  get!(()->param(rand(Random.GLOBAL_RNG, T, dims)), ωπ.ω.vals, ωπ.id)
-end
-
-function Base.rand(ωπ::OmegaProj{O}, ::Type{T}) where {T, I, A<:Flux.TrackedArray, O <: SimpleOmega{I, A}}
-  val = get!(()->param([rand(Random.GLOBAL_RNG, T)]), ωπ.ω.vals, ωπ.id)
-=======
 function Base.rand(ωπ::ΩProj{O}, ::Type{T},  dims::Dims) where {T, I, A<:AbstractArray, O <: SimpleΩ{I, A}}
   get!(()->rand(Base.GLOBAL_RNG, T, dims), ωπ.ω.vals, ωπ.id)
 end
@@ -110,7 +87,6 @@
 
 function Base.rand(ωπ::ΩProj{O}, ::Type{T}) where {T, I, A<:Flux.TrackedArray, O <: SimpleΩ{I, A}}
   val = get!(()->param([rand(Base.GLOBAL_RNG, T)]), ωπ.ω.vals, ωπ.id)
->>>>>>> f472eef0
   first(val)
 end
 
@@ -160,8 +136,7 @@
   sω1
 end
 
-<<<<<<< HEAD
-function projintersect!(ω_p::SimpleOmega, ω_s::SimpleOmega)
+function projintersect!(ω_p::SimpleΩ, ω_s::SimpleΩ)
   for k in keys(ω_p)
     if k in keys(ω_s)
       ω_p.vals[k] = ω_s.vals[k]
@@ -173,9 +148,6 @@
 projintersect!(ωπ1::OmegaProj, ωπ2::OmegaProj) = projintersect!(ωπ1.ω, ωπ2.ω)
 
 Base.merge!(ωπ1::OmegaProj{O}, ωπ2::OmegaProj{O}) where {O <: SimpleOmega} =
-=======
-Base.merge!(ωπ1::ΩProj{O}, ωπ2::ΩProj{O}) where {O <: SimpleΩ} =
->>>>>>> f472eef0
   merge!(ωπ1.ω, ωπ2.ω)
 
 
