"""
Fast SimpleΩ

# Properties
- Fast tracking (50 ns overhead)
- Fast to get linear view
- Hence easy to sample from
- Unique index for each rand value and hence:
  (i) Memory intensive
"""
struct SimpleΩ{I, V} <: ΩBase{I}
  vals::Dict{I, V}
end

SimpleΩ() = SimpleΩ(Dict{Vector{Int}, Float64}())
SimpleΩ{I, V}() where {I, V} = SimpleΩ{I, V}(Dict{I, V}())

Base.values(sω::SimpleΩ) = values(sω.vals)
Base.keys(sω::SimpleΩ) = keys(sω.vals)

<<<<<<< HEAD
# For Type Inference when V is Any
randrtype(::Type{T}) where T = T
randrtype(::Type{Float64}) = Float64
randrtype(::UnitRange{T}) where T = T
randrtype(::Array{T}) where T = T

@inline function resolve(ω::SimpleΩ{I, Any}, id::I, T) where {I}
  get!(()->rand(GLOBAL_RNG, T), ω.vals, id)::randrtype(T)
end

@inline function resolve(ω::SimpleΩ{I, Any}, id::I, ::Type{T}, dims::NTuple{N, Int}) where {I, T, N}
  get!(()->rand(GLOBAL_RNG, T, dims), ω.vals, id)::Array{randrtype(T), N}
end

@inline function resolve(ω::SimpleΩ{I}, id::I, T) where {I}
  get!(()->rand(GLOBAL_RNG, T), ω.vals, id)
end

@inline function resolve(ω::SimpleΩ{I}, id::I, ::Type{T}, dims::NTuple{N, Int}) where {I, T, N}
  get!(()->rand(GLOBAL_RNG, T, dims), ω.vals, id)
end

@inline function resolve(ωπ::SimpleΩ{I, A}, ::Type{T}) where {T, I, A<:AbstractArray}
  val = get!(()->[rand(GLOBAL_RNG, T)], ωπ.ω.vals, ωπ.id)
  first(val)
end

@inline function resolve(ω::SimpleΩ{I, A}, id::I, ::Type{T},  dims::Dims) where {T, I, A<:Flux.TrackedArray}
  get!(()->Flux.param(rand(GLOBAL_RNG, T, dims)), ω.vals, id)
end

@inline function resolve(ω::SimpleΩ{I, A}, id::I, ::Type{T}) where {T, I, A<:Flux.TrackedArray}
  val = get!(()->Flux.param([rand(GLOBAL_RNG, T)]), ω.vals, id)
  first(val)
end

=======
module Simple
# TODO: Eventually encompass whole file

using Flux

using ...Omega: SimpleΩ
using ..Space

## Resolve
## =======
@inline function Space.resolve(ω::SimpleΩ{I}, id::I, T) where {I}
  get!(()->rand(Base.GLOBAL_RNG, T), ω.vals, id)
end

@inline function Space.resolve(ω::SimpleΩ{I}, id::I, ::Type{T}, dims::Dims) where {I, T}
  get!(()->rand(Base.GLOBAL_RNG, T, dims), ω.vals, id)
end

@inline function Space.resolve(ωπ::SimpleΩ{I, A}, ::Type{T}) where {T, I, A<:AbstractArray}
  val = get!(()->[rand(Base.GLOBAL_RNG, T)], ωπ.ω.vals, ωπ.id)
  first(val)
end

@inline function Space.resolve(ω::SimpleΩ{I, A}, id::I, ::Type{T},  dims::Dims) where {T, I, A<:Flux.TrackedArray}
  get!(()->Flux.param(rand(Base.GLOBAL_RNG, T, dims)), ω.vals, id)
end

@inline function Space.resolve(ω::SimpleΩ{I, A}, id::I, ::Type{T}) where {T, I, A<:Flux.TrackedArray}
  val = get!(()->Flux.param([rand(Base.GLOBAL_RNG, T)]), ω.vals, id)
  first(val)
end

end

## Version Specfici
## ================

if v"0.6" <= VERSION < v"0.7-"
  rettype(::Type{Base.Random.CloseOpen}) = Float64
end

if VERSION > v"0.7-"
  Random.rng_native_52(ω::Ω) = Random.rng_native_52(Random.GLOBAL_RNG)
end

#   function Random.rng_native_52(ωπ::ΩProj{O}) where {I, O <: SimpleΩ{I, ValueTuple}}
#     res = if ωπ.id ∈ keys(ωπ.ω.vals)
#       ωπ.ω.vals[ωπ.id]._Float64::Float64
#     else
#       @show val = Random.rng_native_52(Random.GLOBAL_RNG)
#       ωπ.ω.vals[ωπ.id] = ValueTuple(val, Float32(0.0), UInt(0))
#       val
#     end
#     increment!(ωπ)
#     res
#   end
# end


# 0.7
# function Base.rand(ωπ::ΩProj{O}, fi::Random.FloatInterval{Float64}) where {I, O <: SimpleΩ{I, ValueTuple}}
#   res = if ωπ.id ∈ keys(ωπ.ω.vals)
#     ωπ.ω.vals[ωπ.id]._Float64
#   else
#     val = rand(Random.GLOBAL_RNG, fi)
#     ωπ.ω.vals[ωπ.id] = ValueTuple(val, zero(Float32), zero(UInt))
#     val
#   end
#   increment!(ωπ)
#   res
# end

## Merging
## =======

function Base.merge!(sω1::SimpleΩ, sω2::SimpleΩ)
  for (k, v) in sω2.vals
    sω1.vals[k] = v
  end
  sω1
end

function projintersect!(ω_p::SimpleΩ, ω_s::SimpleΩ)
  for k in keys(ω_p)
    if k in keys(ω_s)
      ω_p.vals[k] = ω_s.vals[k]
    end
  end
  ω_p
end

projintersect!(ωπ1::Ω, ωπ2::Ω) = projintersect!(ωπ1.ω, ωπ2.ω)

Base.merge!(ωπ1::Ω{O}, ωπ2::Ω{O}) where {O <: SimpleΩ} =
  merge!(ωπ1.ω, ωπ2.ω)

>>>>>>> 65536892
Base.isempty(sω::SimpleΩ) = isempty(sω.vals)
Base.length(sω::SimpleΩ) = length(sω.vals)

## Linearlization
## ==============

"Linearize ω into flat vector"
function linearize end

"Inverse of `linearize`, structure vector into ω"
function unlinearize end

linearize(sω::SimpleΩ{I, V}) where {I, V <: Real} = collect(values(sω.vals))

function linearize(sω::SimpleΩ{I, V}) where {I, V <: AbstractArray}
  # warn("Are keys in order?")
  # vcat((view(a, :) for a in values(sω.vals))...)
  vcat((a[:] for a in values(sω.vals))...)
end

function unlinearize(ωvec, sω::SimpleΩ{I, V}, f=identity) where {I, V <: AbstractArray}
  # warn("Are keys in order?")
  vcat((view(a, :) for a in values(sω.vals))...)
  lb = 1
  d = similar(sω.vals)
  pairs = []
  for (k, v) in sω.vals
    sz = size(v)
    ub = lb + prod(sz) - 1
    # subωvec = @view ωvec[lb:ub]
    subωvec = ωvec[lb:ub]
    lb = ub + 1
    v = reshape(subωvec, sz)
    push!(pairs, Pair(k, v))
    # d[k] = v
  end
  SimpleΩ{I, V}(Dict(pairs...))
end

function unlinearize(ωvec, sω::SimpleΩ{I, V}) where {I, V <: Real}
  # Keys not sorted, might be wrong
  SimpleΩ(Dict(k => ωvec[i] for (i, k) in enumerate(keys(sω.vals))))
end<|MERGE_RESOLUTION|>--- conflicted
+++ resolved
@@ -18,7 +18,6 @@
 Base.values(sω::SimpleΩ) = values(sω.vals)
 Base.keys(sω::SimpleΩ) = keys(sω.vals)
 
-<<<<<<< HEAD
 # For Type Inference when V is Any
 randrtype(::Type{T}) where T = T
 randrtype(::Type{Float64}) = Float64
@@ -55,116 +54,11 @@
   first(val)
 end
 
-=======
-module Simple
-# TODO: Eventually encompass whole file
-
-using Flux
-
-using ...Omega: SimpleΩ
-using ..Space
-
-## Resolve
-## =======
-@inline function Space.resolve(ω::SimpleΩ{I}, id::I, T) where {I}
-  get!(()->rand(Base.GLOBAL_RNG, T), ω.vals, id)
-end
-
-@inline function Space.resolve(ω::SimpleΩ{I}, id::I, ::Type{T}, dims::Dims) where {I, T}
-  get!(()->rand(Base.GLOBAL_RNG, T, dims), ω.vals, id)
-end
-
-@inline function Space.resolve(ωπ::SimpleΩ{I, A}, ::Type{T}) where {T, I, A<:AbstractArray}
-  val = get!(()->[rand(Base.GLOBAL_RNG, T)], ωπ.ω.vals, ωπ.id)
-  first(val)
-end
-
-@inline function Space.resolve(ω::SimpleΩ{I, A}, id::I, ::Type{T},  dims::Dims) where {T, I, A<:Flux.TrackedArray}
-  get!(()->Flux.param(rand(Base.GLOBAL_RNG, T, dims)), ω.vals, id)
-end
-
-@inline function Space.resolve(ω::SimpleΩ{I, A}, id::I, ::Type{T}) where {T, I, A<:Flux.TrackedArray}
-  val = get!(()->Flux.param([rand(Base.GLOBAL_RNG, T)]), ω.vals, id)
-  first(val)
-end
-
-end
-
-## Version Specfici
-## ================
-
-if v"0.6" <= VERSION < v"0.7-"
-  rettype(::Type{Base.Random.CloseOpen}) = Float64
-end
-
-if VERSION > v"0.7-"
-  Random.rng_native_52(ω::Ω) = Random.rng_native_52(Random.GLOBAL_RNG)
-end
-
-#   function Random.rng_native_52(ωπ::ΩProj{O}) where {I, O <: SimpleΩ{I, ValueTuple}}
-#     res = if ωπ.id ∈ keys(ωπ.ω.vals)
-#       ωπ.ω.vals[ωπ.id]._Float64::Float64
-#     else
-#       @show val = Random.rng_native_52(Random.GLOBAL_RNG)
-#       ωπ.ω.vals[ωπ.id] = ValueTuple(val, Float32(0.0), UInt(0))
-#       val
-#     end
-#     increment!(ωπ)
-#     res
-#   end
-# end
-
-
-# 0.7
-# function Base.rand(ωπ::ΩProj{O}, fi::Random.FloatInterval{Float64}) where {I, O <: SimpleΩ{I, ValueTuple}}
-#   res = if ωπ.id ∈ keys(ωπ.ω.vals)
-#     ωπ.ω.vals[ωπ.id]._Float64
-#   else
-#     val = rand(Random.GLOBAL_RNG, fi)
-#     ωπ.ω.vals[ωπ.id] = ValueTuple(val, zero(Float32), zero(UInt))
-#     val
-#   end
-#   increment!(ωπ)
-#   res
-# end
-
-## Merging
-## =======
-
-function Base.merge!(sω1::SimpleΩ, sω2::SimpleΩ)
-  for (k, v) in sω2.vals
-    sω1.vals[k] = v
-  end
-  sω1
-end
-
-function projintersect!(ω_p::SimpleΩ, ω_s::SimpleΩ)
-  for k in keys(ω_p)
-    if k in keys(ω_s)
-      ω_p.vals[k] = ω_s.vals[k]
-    end
-  end
-  ω_p
-end
-
-projintersect!(ωπ1::Ω, ωπ2::Ω) = projintersect!(ωπ1.ω, ωπ2.ω)
-
-Base.merge!(ωπ1::Ω{O}, ωπ2::Ω{O}) where {O <: SimpleΩ} =
-  merge!(ωπ1.ω, ωπ2.ω)
-
->>>>>>> 65536892
 Base.isempty(sω::SimpleΩ) = isempty(sω.vals)
 Base.length(sω::SimpleΩ) = length(sω.vals)
 
 ## Linearlization
 ## ==============
-
-"Linearize ω into flat vector"
-function linearize end
-
-"Inverse of `linearize`, structure vector into ω"
-function unlinearize end
-
 linearize(sω::SimpleΩ{I, V}) where {I, V <: Real} = collect(values(sω.vals))
 
 function linearize(sω::SimpleΩ{I, V}) where {I, V <: AbstractArray}
