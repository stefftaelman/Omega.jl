--- conflicted
+++ resolved
@@ -1,39 +1,21 @@
 ## Distributional Functions
 ## ========================
-<<<<<<< HEAD
-
 "Sample approximation (using `n` samples)  to expectation of `x`"
-Base.mean(x::AbstractRandVar{<:Real}, n = 10000) = sum((rand(x, alg = RejectionSample) for i = 1:n)) / n
-Base.mean(x::AbstractRandVar{T}, n = 10000) where {T <: RandVar{<:Real}} = RandVar{Float64}(mean, (x, n))
+mean(x::RandVar{<:Real}, n=10000) = sum((rand(x, alg = RejectionSample) for i = 1:n)) / n
+mean(x::RandVar{T}, n=10000) where {T <: RandVar{<:Real}} =
+  RandVar{Float64, false}(mean, (x, n), 0)
 
 "Sample approximation (using `n` samples) to variance of `x`"
-function Base.var(x::AbstractRandVar{<:Real}, n = 10000)
-  var([rand(x) for i = 1:n])
-end
-
-function Base.var(x::AbstractRandVar{T}, n = 10000) where {T <: RandVar{<:Real}}
-  RandVar{Float64}(var, (x, n))
-end
-
-Base.mean(xs::AbstractRandVar{<:Array}) = RandVar{Float64}(mean, (xs,))
-=======
-"Expectation of `x`"
-mean(x::AbstractRandVar{<:Real}, n=10000) = sum((rand(x, alg = RejectionSample) for i = 1:n)) / n
-mean(x::AbstractRandVar{T}, n=10000) where {T <: RandVar{<:Real}} =
-  RandVar{Float64, false}(mean, (x, n), 0)
-
-"Sample variance (using `n` samples)"
-function var(x::AbstractRandVar{<:Real}, n=10000)
+function var(x::RandVar{<:Real}, n=10000)
   var([rand(x) for i = 1:n])
 end
 
 "Sample variance (using `n` samples)"
-function var(x::AbstractRandVar{T}, n=10000) where {T <: RandVar{<:Real}}
+function var(x::RandVar{T}, n=10000) where {T <: RandVar{<:Real}}
   RandVar{Float64, false}(var, (x, n))
 end
 
-mean(xs::AbstractRandVar{<:Array}) = RandVar{Float64, false}(mean, (xs,))
->>>>>>> 4342018b
+mean(xs::RandVar{<:Array}) = RandVar{Float64, false}(mean, (xs,))
 
 "Probability that `x` is `true`"
 prob(x::RandVar{T}, n) where {T <: Bool} = mean(x, n)
