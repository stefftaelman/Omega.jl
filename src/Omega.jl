--- conflicted
+++ resolved
@@ -15,29 +15,21 @@
 
 # Util
 include("util/misc.jl")
-<<<<<<< HEAD
+using .Misc
 include("specs.jl")
-=======
-using .Misc
->>>>>>> 65536892
+include("tags.jl")                # Tags
 
 # Core
-include("omega/idgen.jl")            # UIDs
+include("omega/idgen.jl")         # UIDs
 using .IdGen
 include("omega/space.jl")         # Sample Space
 using .Space
-include("omega/simple.jl")        # Simple Ω
-<<<<<<< HEAD
-include("omega/id.jl")            # Pairing functions for omega ids
-=======
-
-# include("omega/dirtyomega.jl")  # Sample Space
 include("omega/index.jl")         # Pairing functions for omega ids
 using .Index
 include("omega/proj.jl")          # Sample Space Projection
 using .Proj
 include("omega/tagged.jl")        # Space space Tagged with metadata
->>>>>>> 65536892
+include("omega/simple.jl")        # Simple Ω
 
 # RandVar
 include("randvar/randvar.jl" )            # Random variables
