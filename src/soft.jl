--- conflicted
+++ resolved
@@ -7,11 +7,7 @@
 lift(:kf1β, 1)
 
 "Squared exponential kernel `α = 1/2l^2`, higher α is lower temperature  "
-<<<<<<< HEAD
 kse(d, α = 20.0) = 1 - exp(-α * d)
-=======
-kse(d, α = 100.0) = 1 - exp(-α * d)
->>>>>>> 1f8eef19
 kseα(α) = d -> kse(d, α) 
 lift(:kseα, 1)
 
