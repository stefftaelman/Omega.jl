--- conflicted
+++ resolved
@@ -57,12 +57,7 @@
   qpdata, plt
 end
 
-<<<<<<< HEAD
-testcb(nsteps = 20, stepsize = 0.01, n = 100)
-=======
 testcb(nsteps = 20, stepsize = 0.01, n = 1000)
-
-
 
 function testcb2(;kwargs...)
   μ = normal(0.0, 1.0)
@@ -124,5 +119,4 @@
   end
   qpdata[indexes]
 end
-  
->>>>>>> 40fb1695
+  