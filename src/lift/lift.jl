# Lifting Functions to Functions

# No Exists{T} yet https://github.com/JuliaLang/julia/issues/21026#issuecomment-306624369"
function liftnoesc(fnm::Union{Symbol, Expr}, isrv::NTuple{N, Bool}) where N
  args = [isrv ?  :($(Symbol(:x, i))::Omega.RandVar) : Symbol(:x, i)  for (i, isrv) in enumerate(isrv)]
  quote
  function $fnm($(args...))
    Omega.ciid($fnm, $(args...))
  end
  end
end

function liftesc(fnm::Union{Symbol, Expr}, isrv::NTuple{N, Bool}) where N
  args = [isrv ?  :($(Symbol(:x, i))::Omega.RandVar) : Symbol(:x, i)  for (i, isrv) in enumerate(isrv)]
  quote
  function $(esc(fnm))($(args...))
    Omega.ciid($fnm, $(args...))
  end
  end
end

<<<<<<< HEAD
function lift(fnm::Union{Expr, Symbol}, n::Integer; mod::Module=@__MODULE__())
=======
function lift(fnm::Union{Expr, Symbol}, n::Integer;
              mod::Module = @__MODULE__())
>>>>>>> 16880d07
  combs = rvcombinations(n)
  for comb in combs
    Core.eval(mod, liftnoesc(fnm, comb))
  end
end

function lift(f; n=3, mod::Module = @__MODULE__())
  lift(:($f), n; mod=mod)
end

## Pre Lifted
## ==========

fnms = [:(Base.:-),
        :(Base.:+),
        :(Base.:*),
        :(Base.:/),
        :(Base.:^),
        :(Base.:sin),
        :(Base.:cos),
        :(Base.:tan),
        :(Base.sum),
        :(Base.:&),
        :(Base.:|),
        :(Base.:sqrt),
        :(Base.:abs),
        :(Base.:exp),
        :(Base.:log),
        :(Base.getindex),
        :(Base.:(==)),
        :(Base.:>),
        :(Base.:>=),
        :(Base.:<=),
        :(Base.:<),
        ]

# Base.:^(x1::RandVar, x2::MaybeRV) = ciid(^, x1, x2) # FIXME: Only for 0.7 deprecations
# Base.:^(x1::RandVar, x2::Integer) = ciid(^, x1, x2) # FIXME: Only for 0.7 deprecations
macro lift(fnm::Union{Symbol, Expr}, n::Integer)
  combinations = Iterators.product(((true,false) for i = 1:n)...)
  combinations = Iterators.filter(any, combinations)
  Expr(:block, map(comb -> liftmacro(fnm, comb), combinations)...)
end

"Combinations of RV or Not RV"
function rvcombinations(n)
  combinations = Iterators.product(((true,false) for i = 1:n)...)
  Iterators.filter(any, combinations)
end

const MAXN = 4
for fnm in fnms, i = 1:MAXN
  lift(fnm, i)
end

# lift(f::Function) = (args...) -> ciid(f, args...)

@generated function maybelift(f::Function, args...)
  if any([arg <: RandVar for arg in args])
    :(ciid(f, args...))
  else
    :(f(args...))
  end
end

lift(f::Function) = (args...) -> maybelift(f, args...)<|MERGE_RESOLUTION|>--- conflicted
+++ resolved
@@ -19,12 +19,8 @@
   end
 end
 
-<<<<<<< HEAD
-function lift(fnm::Union{Expr, Symbol}, n::Integer; mod::Module=@__MODULE__())
-=======
 function lift(fnm::Union{Expr, Symbol}, n::Integer;
               mod::Module = @__MODULE__())
->>>>>>> 16880d07
   combs = rvcombinations(n)
   for comb in combs
     Core.eval(mod, liftnoesc(fnm, comb))
