abstract type AbstractRandVar{T} end

"Random Variable `Ω -> T`"
struct RandVar{T} <: AbstractRandVar{T}
  f::Function
  ωids::Set{Int}
end

"Random Variable `Ω_i -> T`"
RandVar{T}(f::Function, i::Int) where T = RandVar{T}(f, Set(i))

"`x(ω)`"
(x::RandVar)(ω::Omega) = x.f(ω)

"All dimensions of `ω` that `x` draws from"
ωids(x::RandVar) = x.ωids
ωids(x) = Set{Int}() # Non RandVars defaut to emptyset (convenience)

apl(x::Real, ω::Omega) = x
apl(x::AbstractRandVar, ω::Omega) = x(ω)

## Primitive Distributions
"`uniform(a, b)`"
function uniform(a, b, ω::Omega, ωid=ωnew())
  ω[ωid] * (b - a) + a
end

uniform(a, b, ωid=ωnew()) =
  RandVar{Real}(ω -> uniform(a, b, ω, ωid), ωid)

normal(μ, σ, ω::Omega, ωid::Int) = quantile(Normal(μ, σ), ω[ωid])
function normal(μ, σ, ωid::Int=ωnew())
  @show union(Set(ωid), ωids(μ), ωids(σ))
  RandVar{Real}(ω -> normal(apl(μ, ω), apl(σ, ω), ω, ωid),
                union(Set(ωid), ωids(μ), ωids(σ)))
end

## Functions
## =========
struct Interval
  a
  b
end

Base.in(x, ab::Interval) = x >= ab.a && x <= ab.b
Base.in(x::RandVar, ab::Interval) = RandVar{Bool}(ω -> x(ω) ∈ ab, ωids(x))

<<<<<<< HEAD
"Project `y` onto the randomness of `x` *the magic*
=======
## Sampling and Inference
## ======================
"Unconditional sample from `x`"
Base.rand(x::RandVar) = x(Omega())

"Sample from `x | y == true` with rejection sampling"
function Base.rand(x::RandVar, y::RandVar{Bool})
  while true
    ω = Omega()
    if y(ω)
      return x(ω)
    end
  end
end

"Probability `x` is `true`: `μ(preimage(x, true)`"
prob(x::RandVar{Bool}, args...) = expectation(x, args...)

## Functions of Random Variables
## =============================
"Expectation of `x`"
expectation(x::AbstractRandVar{Real}, n=1000) = sum((rand(x) for i = 1:n)) / n
expectation(x::RandVar{RandVar{Real}}, n=1000) =
  RandVar{Real}(ω -> expectation(x(ω), n), ωids(x))

"
Project `y` onto the randomness of `x`*
>>>>>>> a9a83184

```jldoctest
p = uniform(0.1, 0.9)
X = Bernoulli(p)
y = normal(x, 1)
[rand(expectation(curry(y, x))) for _ = 1:10]
[rand(expectation(curry(y, p))) for _ = 1:10]
```
"
function curry(x::RandVar{T}, y::RandVar) where T
  RandVar{RandVar{T}}(ω1 -> let ω_ = project(ω1, ωids(y))
                              RandVar{T}(ω2 -> x(merge(ω2, ω_)), ωids(x))
                            end,
<<<<<<< HEAD
                      ωids(x))
end

softeq(x::RandVar{Real}, y::Real) = RandVar{SoftBool}(ω -> SoftBool(1 - f1((x(ω) - y)^2)), ωids(x))
softgt(x::RandVar{Real}, y::Real) = RandVar{SoftBool}(ω -> SoftBool(softgt(x(ω), y)),  ωids(x))

Base.:&(x::RandVar{SoftBool}, y::RandVar{SoftBool}) =
  RandVar{SoftBool}(ω -> SoftBool(min(x(ω).epsilon, y(ω).epsilon)),
                   union(ωids(x), ωids(y)))

Base.:|(x::RandVar{SoftBool}, y::RandVar{SoftBool}) =
  RandVar{SoftBool}(ω -> x(ω) | y(ω), union(ωids(x), ωids(y)))
=======
                      ωids(y))
end
>>>>>>> a9a83184
<|MERGE_RESOLUTION|>--- conflicted
+++ resolved
@@ -45,37 +45,8 @@
 Base.in(x, ab::Interval) = x >= ab.a && x <= ab.b
 Base.in(x::RandVar, ab::Interval) = RandVar{Bool}(ω -> x(ω) ∈ ab, ωids(x))
 
-<<<<<<< HEAD
-"Project `y` onto the randomness of `x` *the magic*
-=======
-## Sampling and Inference
-## ======================
-"Unconditional sample from `x`"
-Base.rand(x::RandVar) = x(Omega())
-
-"Sample from `x | y == true` with rejection sampling"
-function Base.rand(x::RandVar, y::RandVar{Bool})
-  while true
-    ω = Omega()
-    if y(ω)
-      return x(ω)
-    end
-  end
-end
-
-"Probability `x` is `true`: `μ(preimage(x, true)`"
-prob(x::RandVar{Bool}, args...) = expectation(x, args...)
-
-## Functions of Random Variables
-## =============================
-"Expectation of `x`"
-expectation(x::AbstractRandVar{Real}, n=1000) = sum((rand(x) for i = 1:n)) / n
-expectation(x::RandVar{RandVar{Real}}, n=1000) =
-  RandVar{Real}(ω -> expectation(x(ω), n), ωids(x))
-
 "
 Project `y` onto the randomness of `x`*
->>>>>>> a9a83184
 
 ```jldoctest
 p = uniform(0.1, 0.9)
@@ -89,7 +60,6 @@
   RandVar{RandVar{T}}(ω1 -> let ω_ = project(ω1, ωids(y))
                               RandVar{T}(ω2 -> x(merge(ω2, ω_)), ωids(x))
                             end,
-<<<<<<< HEAD
                       ωids(x))
 end
 
@@ -101,8 +71,4 @@
                    union(ωids(x), ωids(y)))
 
 Base.:|(x::RandVar{SoftBool}, y::RandVar{SoftBool}) =
-  RandVar{SoftBool}(ω -> x(ω) | y(ω), union(ωids(x), ωids(y)))
-=======
-                      ωids(y))
-end
->>>>>>> a9a83184
+  RandVar{SoftBool}(ω -> x(ω) | y(ω), union(ωids(x), ωids(y)))