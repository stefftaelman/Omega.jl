## Lifting
## =======

elemtype(x::T) where T = T
elemtype(::AbstractRandVar{T}) where T = T

"Make a random variable"
function mkrv(f, args::Tuple)
  elemtypes = map(elemtype, args)
  ms = methods(f, elemtypes)
  length(ms) =! 1 && throw(MethodError(f, elemtypes))
  RT = first(Base.return_types(f, elemtypes))
  RandVar{RT, false}(f, args)
end

# No Exists{T} yet https://github.com/JuliaLang/julia/issues/21026#issuecomment-306624369"
function liftnoesc(fnm::Union{Symbol, Expr}, isrv::NTuple{N, Bool}) where N
  args = [isrv ?  :($(Symbol(:x, i))::Mu.AbstractRandVar) : Symbol(:x, i)  for (i, isrv) in enumerate(isrv)]
  quote
  function $fnm($(args...))
    Mu.mkrv($fnm, ($(args...),))
  end
  end
end

function liftesc(fnm::Union{Symbol, Expr}, isrv::NTuple{N, Bool}) where N
  args = [isrv ?  :($(Symbol(:x, i))::Mu.AbstractRandVar) : Symbol(:x, i)  for (i, isrv) in enumerate(isrv)]
  quote
  function $(esc(fnm))($(args...))
    Mu.mkrv($(esc(fnm)), ($(args...),))
  end
  end
end

function lift(fnm::Union{Expr, Symbol}, n::Integer; mod::Module=current_module())
  combs = rvcombinations(n)
  for comb in combs
    eval(mod, liftnoesc(fnm, comb))
  end
end

function lift(f; n=3, mod::Module=current_module())
  lift(:($f), n; mod=mod)
end

## Pre Lifted
## ==========

fnms = [:(Base.:-),
        :(Base.:+),
        :(Base.:*),
        :(Base.:/),
        :(Base.:^),
        :(Base.:sin),
        :(Base.:cos),
        :(Base.:tan),
        :(Base.sum),
        :(Base.:&),
<<<<<<< HEAD
        :(Base.:|),
        :(Base.:sqrt),
        :(Base.:abs)]
=======
        :(Base.getindex)]
>>>>>>> e0c48bd8

Base.:^(x1::Mu.AbstractRandVar{T}, x2::Integer) where T = RandVar{T, false}(^, (x1, x2))
macro lift(fnm::Union{Symbol, Expr}, n::Integer)
  combinations = Iterators.product(((true,false) for i = 1:n)...)
  combinations = Iterators.filter(any, combinations)
  Expr(:block, map(comb -> liftmacro(fnm, comb), combinations)...)
end

"Combinations of RV or Not RV"
function rvcombinations(n)
  combinations = Iterators.product(((true,false) for i = 1:n)...)
  Iterators.filter(any, combinations)
end

const MAXN = 4
for fnm in fnms, i = 1:MAXN
  lift(fnm, i)
end

## Custom Lifts
## ============

Base.:(==)(x::AbstractRandVar, y) = softeq(x, y)
  # RandVar{Bool, false}(softeq, (x, y))

Base.:(==)(x, y::AbstractRandVar) = softeq(x, y)
  # RandVar{Bool, false}(softeq, (x, y))

Base.:(==)(x::AbstractRandVar, y::AbstractRandVar) = softeq(x, y)
  # RandVar{Bool, false}(softeq, (x, y))


Base.:(>)(x::AbstractRandVar, y) = softgt(x, y)
Base.:(>)(x, y::AbstractRandVar) = softgt(x, y)
Base.:(>)(x::AbstractRandVar, y::AbstractRandVar) = softgt(x, y)

Base.:(<)(x::AbstractRandVar, y) = softlt(x, y)
Base.:(<)(x, y::AbstractRandVar) = softlt(x, y)
Base.:(<)(x::AbstractRandVar, y::AbstractRandVar) = softgt(x, y)<|MERGE_RESOLUTION|>--- conflicted
+++ resolved
@@ -56,13 +56,10 @@
         :(Base.:tan),
         :(Base.sum),
         :(Base.:&),
-<<<<<<< HEAD
         :(Base.:|),
         :(Base.:sqrt),
-        :(Base.:abs)]
-=======
+        :(Base.:abs),
         :(Base.getindex)]
->>>>>>> e0c48bd8
 
 Base.:^(x1::Mu.AbstractRandVar{T}, x2::Integer) where T = RandVar{T, false}(^, (x1, x2))
 macro lift(fnm::Union{Symbol, Expr}, n::Integer)
