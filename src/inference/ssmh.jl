"Single Site Metropolis Hastings"
struct SSMHAlg <: Algorithm end

"Single Site Metropolis Hastings"
const SSMH = SSMHAlg()
defcb(::SSMHAlg) = default_cbs()

isapproximate(::SSMHAlg) = true
ismcmc(::SSMHAlg) = true

function update_random(sω::SO)  where {SO <: SimpleΩ}
  k = rand(1:length(sω))
  filtered = Iterators.filter(sω.vals |> keys |> enumerate) do x
    x[1] != k end
  SO(Dict(k => sω.vals[k] for (i, k) in filtered))
end

<<<<<<< HEAD
"Sample from `x | y == true` with Single Site Metropolis Hasting"
function Base.rand(x::RandVar,
                   n::Integer,
                   alg::SSMHAlg,
                   ΩT::Type{OT};
                   cb = donothing,
                   hack = true) where {OT <: Ω}
  ω = ΩT()
  xω, sb = applytrackerr(x, ω)
  plast = logerr(sb)
=======
function innerloop!(x, ω, n, cb, update!)
  accepted = 0
  xω, sb = trackerrorapply(x, ω)
  plast = logepsilon(sb)
>>>>>>> 16880d07
  qlast = 1.0
  for i = 1:n # FIXME when n = 1
    update!(xω, ω, i)
    ω_ = if isempty(ω)
      ω
    else
      update_random(ω)
    end
    xω_, sb = applytrackerr(x, ω_)
    p_ = logerr(sb)
    ratio = p_ - plast
    if log(rand()) < ratio
      ω = ω_
      plast = p_
      accepted += 1
      xω = xω_
    end
<<<<<<< HEAD
    push!(samples, xω)
    cb((ω = ω, sample = xω, accepted = accepted, p = plast, i = i), IterEnd)
=======
    cb((ω = ω, sample = xω, accepted = accepted, p = plast, i = i), Outside)
>>>>>>> 16880d07
  end
  (xω, ω)
end

"`n` Samples from `x` with Single Site Metropolis Hasting"
function Base.rand(x::RandVar,
                   n::Integer,
                   alg::SSMHAlg,
                   ω::OT;
                   cb = donothing,
                   T = elemtype(x)) where {OT <: Ω}
  xsamples = Array{T}(undef, n)
  update! = let samples = xsamples 
    (xω, ω, i) -> @inbounds xsamples[i] = xω
  end
  innerloop!(x, ω, n, cb, update!)
  xsamples
end

"`n` Samples from `x` with Single Site Metropolis Hasting"
function Base.rand(T::Type{OT},
                   x::RandVar,
                   n::Integer,
                   alg::SSMHAlg,
                   ω::OT;
                   cb = donothing) where {OT <: Ω}
  ωsamples = Array{OT}(undef, n)
  update! = let ωsamples = ωsamples 
    (xω, ω, i) -> @inbounds ωsamples[i] = ω 
  end
  innerloop!(x, ω, n, cb, update!)
  ωsamples
end<|MERGE_RESOLUTION|>--- conflicted
+++ resolved
@@ -15,23 +15,10 @@
   SO(Dict(k => sω.vals[k] for (i, k) in filtered))
 end
 
-<<<<<<< HEAD
-"Sample from `x | y == true` with Single Site Metropolis Hasting"
-function Base.rand(x::RandVar,
-                   n::Integer,
-                   alg::SSMHAlg,
-                   ΩT::Type{OT};
-                   cb = donothing,
-                   hack = true) where {OT <: Ω}
-  ω = ΩT()
-  xω, sb = applytrackerr(x, ω)
-  plast = logerr(sb)
-=======
 function innerloop!(x, ω, n, cb, update!)
   accepted = 0
   xω, sb = trackerrorapply(x, ω)
   plast = logepsilon(sb)
->>>>>>> 16880d07
   qlast = 1.0
   for i = 1:n # FIXME when n = 1
     update!(xω, ω, i)
@@ -49,12 +36,7 @@
       accepted += 1
       xω = xω_
     end
-<<<<<<< HEAD
-    push!(samples, xω)
     cb((ω = ω, sample = xω, accepted = accepted, p = plast, i = i), IterEnd)
-=======
-    cb((ω = ω, sample = xω, accepted = accepted, p = plast, i = i), Outside)
->>>>>>> 16880d07
   end
   (xω, ω)
 end
