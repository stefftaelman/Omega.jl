--- conflicted
+++ resolved
@@ -2,13 +2,8 @@
 abstract type MI <: Algorithm end
 
 "Sample `ω | y == true` with Metropolis Hasting"
-<<<<<<< HEAD
-function Base.rand(OmegaT::OT, y::RandVar{Bool}, alg::Type{MI};
-                   n::Integer = 1000) where OT
-=======
 function Base.rand(OmegaT::Type{OT}, y::RandVar{Bool}, alg::Type{MI};
                    n::Integer = 1000) where {OT <: Omega}
->>>>>>> aa592c34
   ω = OmegaT()
   plast = y(ω).epsilon
   qlast = 1.0
@@ -28,16 +23,6 @@
   end
   print_with_color(:light_blue,  "acceptance ratio: $(accepted/float(n))\n")
   ωsamples
-<<<<<<< HEAD
-end
-
-
-"Sample from `x | y == true` with Metropolis Hasting"
-function Base.rand(x::RandVar{T}, y::RandVar{Bool}, alg::Type{MI};
-                   n::Integer = 1000, OmegaT::OT = DefaultOmega) where {T, OT}
-  map(x, rand(OmegaT, y, alg, n=n))
-=======
->>>>>>> aa592c34
 end
 
 # "Sample from `x | y == true` with Metropolis Hasting"
