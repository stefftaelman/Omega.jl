"Replica Exchange (Parallel Tempering)"
struct ReplicaAlg end

"Single Site Metropolis Hastings"
const Replica = ReplicaAlg()

"""
# Arguments
Ei - energy of chain i
Ej - energy of chain j
Ti - temperature of system i
Tj - temperature of system j
k - 
"""
function doexchange(Ei, Ej, k, Ti, Tj)
  p = rand()
  exp((Ei - Ej)*(1/k*Ti - 1/k*Tj))
end

"exhanged"
function exchange!(ωs, temps, es)
  for (ω1, ω2) in ω
    if doexhange(e1, e2, t1, t2)
      println("Replica switch")
    else
      println("Replica switch")
    end
  end
end

"""Sample from `x` using Replica Exchange

Replica exchange (aka parallel tempemring) runs `nreplicas` independent mcmc
chains in parallel

# Arguments
- swapevery : performs swap every swapevery iterations
- nreplicas : number of replica chains to run
- temps : temperatures 
# Returns

"""
function Base.rand(x::RandVar,
                   n::Integer,
                   alg::ReplicaAlg,
                   ΩT::Type{OT};
                   algs,
                   swapevery = 1,
                   nreplicas = 2,
                   temps = sort([rand() for i = 1:nreplicas]),
                   cb = donothing) where {OT <: Ω}
<<<<<<< HEAD
  ## Run n in parallel?
  ## When do you swap?
  ## Presumably swapping Omega
  ω = ΩT()
  xω, sb = applytrackerr(x, ω)
  plast = logerr(sb)
  qlast = 1.0
  samples = []
  accepted = 0
  for i = 1:n
    ω_ = if isempty(ω)
      ω
    else
      update_random(ω)
    end
    xω_, sb = applytrackerr(x, ω_)
    p_ = logerr(sb)
    ratio = p_ - plast
    if log(rand()) < ratio
      ω = ω_
      plast = p_
      accepted += 1
      xω = xω_
    end
    push!(samples, xω)
    cb((ω = ω, accepted = accepted, p = plast, i = i), IterEnd)
=======

  ωssamples = OT[]
  ωs = [ΩT() for i = 1:nreplicas]
  for i = 1:nreplicas
    withkernel() do
      rand(ΩT, x, swapevery, alg, ω)
    end
    exchange!(ωs, temps, map(x, ωs))
>>>>>>> 16880d07
  end
  ωssamples
end
<|MERGE_RESOLUTION|>--- conflicted
+++ resolved
@@ -49,34 +49,6 @@
                    nreplicas = 2,
                    temps = sort([rand() for i = 1:nreplicas]),
                    cb = donothing) where {OT <: Ω}
-<<<<<<< HEAD
-  ## Run n in parallel?
-  ## When do you swap?
-  ## Presumably swapping Omega
-  ω = ΩT()
-  xω, sb = applytrackerr(x, ω)
-  plast = logerr(sb)
-  qlast = 1.0
-  samples = []
-  accepted = 0
-  for i = 1:n
-    ω_ = if isempty(ω)
-      ω
-    else
-      update_random(ω)
-    end
-    xω_, sb = applytrackerr(x, ω_)
-    p_ = logerr(sb)
-    ratio = p_ - plast
-    if log(rand()) < ratio
-      ω = ω_
-      plast = p_
-      accepted += 1
-      xω = xω_
-    end
-    push!(samples, xω)
-    cb((ω = ω, accepted = accepted, p = plast, i = i), IterEnd)
-=======
 
   ωssamples = OT[]
   ωs = [ΩT() for i = 1:nreplicas]
@@ -85,7 +57,6 @@
       rand(ΩT, x, swapevery, alg, ω)
     end
     exchange!(ωs, temps, map(x, ωs))
->>>>>>> 16880d07
   end
   ωssamples
 end
