--- conflicted
+++ resolved
@@ -32,11 +32,8 @@
       # @show q
       # @show invq  
       # @show ∇U(invq)
-<<<<<<< HEAD
       # ∇U(invq) .* jacobian(invq)
-=======
       # @show ∇U(invq) .* jacobian(q)
->>>>>>> f84eafd2
       p = p - stepsize * ∇U(invq) .* jacobian(q) ./ 2.0
     end
   end
@@ -53,13 +50,10 @@
   proposed_U = U(invq)
   proposed_K = sum(p.^2) / 2.0
 
-<<<<<<< HEAD
   # @show current_p
   # @show p
-=======
-  @show current_p, p
-  @show current_q, invq
->>>>>>> f84eafd2
+  # @show current_p, p
+  # @show current_q, invq
 
   H_current = current_U + current_K
   H_proposed = proposed_U + proposed_K
