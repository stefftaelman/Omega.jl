--- conflicted
+++ resolved
@@ -93,11 +93,8 @@
        poisson,
        logistic,
        exponential,
-<<<<<<< HEAD
        kumaraswamy,
-=======
        boolbernoulli,
->>>>>>> e0c48bd8
 
        # Do
        intervene,
