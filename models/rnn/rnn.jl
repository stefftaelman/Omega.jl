using Mu
using Flux
using UnicodePlots
using DataFrames
using CSV
using Plots
gr()

Mu.defaultomega() = SimpleOmega{Vector{Int}, Array}

δ = 0.1
d(x, y) = (x - y)^2
Mu.lift(:d, 2)

"Recurrent Neural Network"
function rnn_(ω, f, nsteps, h1_size) 
  h = zeros(h1_size) # What should this be?
  xs = []
  input = vcat(0, h)
  for i = 1:nsteps
    input = f(input)
    x = input[1]
    push!(xs, x)
  end
  [xs...]
end

# function rnn_(ω, f, nsteps) 
#   xs = []
#   for i = 1:nsteps
#     x = f(i)[1]
#     push!(xs, x)
#   end
#   [xs...]
# end

function model(nsteps, h1_size=10, h2_size=30)
  npatients = 5
  function F_(ω, i)
    other = Chain(
              Flux.Dense(ω[@id][i][2], h1_size, h2_size, Flux.relu),
              Flux.Dense(ω[@id][i][3], h2_size, 1, Flux.sigmoid))
    Chain(
      Flux.Dense(ω[@id][i][1], 1 + h1_size, h1_size, Flux.relu),
      h -> vcat(other(h), h))
  end

  # Create one network per person
  fs = [iid(F_, i) for i = 1:npatients]

  # Create one simulation RandVar for each patient
  sims = [iid(rnn_, f, nsteps, h1_size) for f in fs]

  # Take average over time
  meansims = mean.(sims)
  sims, meansims
end

# function ok()
#   ties = [d(meansims[i], meansims[j]) < δ for i = 1:npatients, j = 1:npatients if i != j]
#   simulations = rand((sims...), (&)(ties...); OmegaT = Mu.defaultomega())

#   d1, obvglucose = datacond2(data, sims[1], 3)
#   simsω = rand(Mu.defaultomega, d1, HMC, n=1000000);
# end
function traces(data, i, measure = 807)
  people = groupby(data, :Id)
  p1 = people[i]
  p2 = filter(row -> row[:Measure] == measure, p1)
  sort(p2, :Time,)
end

"Data condition, returns (sim == peronid.data, peronid.data)"
function datacond(data, sim, personid, nsteps)
  exampledata = traces(data, personid)
  range = 1:min(nsteps, nrow(exampledata))
  obvglucose = normalize(Float64.(exampledata[:Value])[range])
  datacond = sim[range] == obvglucose
  datacond, obvglucose
end

"Load the data"
loaddata() = CSV.read(joinpath(ENV["DATADIR"], "mu", "glucosedata.csv"))

"Data, model, condition"
function infer(nsteps = 20;n=1000, h1 = 10)
  y, obvglucose, sims = conditioned_model(nsteps)
  # @assert false
<<<<<<< HEAD
  simsω = rand(SimpleOmega{Vector{Int}, Flux.TrackedArray}, y, HMCFAST, n=n, stepsize = 0.01)
=======
  simsω = rand(SimpleOmega{Vector{Int}, Flux.TrackedArray}, y, HMCFAST, n=1000)
>>>>>>> 97a4f238
  # simsω = rand(SimpleOmega{Vector{Int}, Flux.Array}, y, HMC, n=10000)
  simsω, obvglucose, sims
end

function conditioned_model(; nsteps = 20, h1 = 10, h2 = 30)
  data = loaddata()
  sims, meansims = model(nsteps, h1, h2)
  personid = 3
  y, obvglucose = datacond(data, sims[1], personid, nsteps)
  y, obvglucose, sims
end

## Plots
## ====
"n simulations, n + 1 simulations, with mean tied"
function plot1(sims, dpi = 80; save = false, path = joinpath(ENV["DATADIR"], "mu", "figures", "test.pdf"))
  p = Plots.plot(sims, w=3,
                 title = "Time vs Glucose Level",
                 xaxis = "Time",
                 yaxis = "Glucose Level",
                 fmt = :pdf,
                 size = (Int(5.5*dpi), 2*dpi),
                 dpi = dpi)
  save && savefig(p, path)
  p
end

nipssize() = ()

function setupplots()
  upscale = 1 #8x upscaling in resolution
  fntsm = Plots.font("sans-serif", 10.0*upscale)
  fntlg = Plots.font("sans-serif", 14.0*upscale)
  default(titlefont = fntlg, guidefont=fntlg, tickfont=fntsm, legendfont=fntsm)
  default(size = (500*upscale, 300*upscale)) #Plot canvas size
  default(dpi = 300) #Only for PyPlot - presently broken
end

function main(n = 1000)
  simsω, obvglucose, sims = infer(n=n)
  plot1([Flux.data.(sims[1](simsω[end])), obvglucose])
end

function plot_idx(idx, simsω, sim, obvglucose; plotkwargs...)
  plot1([Flux.data.(sim(simsω[idx])), obvglucose]; plotkwargs...)
end

"Find ω with minimum distance"
function mindistance(simsω, sim, obvglucose, norm_ = 2)
  k = length(obvglucose)
  ok =  [Flux.data.(sim(simω))[1:k] for simω in simsω]
  norms = [norm(x - obvglucose, norm_) for x in ok]
  p, id_ = findmin(norms)
end

function plot_minimum(simsω, sims, obvglucose, norm_ = 2)
  @show p, id_ = mindistance(simsω, sims, obvglucose, norm_=norm_)
  plot_idx(id_, simsω, sims, obvglucose)
end<|MERGE_RESOLUTION|>--- conflicted
+++ resolved
@@ -86,11 +86,8 @@
 function infer(nsteps = 20;n=1000, h1 = 10)
   y, obvglucose, sims = conditioned_model(nsteps)
   # @assert false
-<<<<<<< HEAD
   simsω = rand(SimpleOmega{Vector{Int}, Flux.TrackedArray}, y, HMCFAST, n=n, stepsize = 0.01)
-=======
-  simsω = rand(SimpleOmega{Vector{Int}, Flux.TrackedArray}, y, HMCFAST, n=1000)
->>>>>>> 97a4f238
+  # simsω = rand(SimpleOmega{Vector{Int}, Flux.TrackedArray}, y, HMCFAST, n=1000)
   # simsω = rand(SimpleOmega{Vector{Int}, Flux.Array}, y, HMC, n=10000)
   simsω, obvglucose, sims
 end
