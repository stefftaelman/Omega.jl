--- conflicted
+++ resolved
@@ -127,7 +127,7 @@
     Object.(x, y, Δx, Δy)
     # @grab x
   end
-  @grab objects
+  #@grab objects
   camera = Camera(0.0, 0.0, 640.0, 480.0)
   obj_(t) = map(obj -> obj[t], objects)
   [Scene(obj_(i), camera) for i = 1:length(t)] 
@@ -162,7 +162,7 @@
 Δ(a::Real, b::Real) = sqrt((a - b)^2)
 Δ(a::Object, b::Object) =
   mean([Δ(a.x, b.x), Δ(a.y, b.y), Δ(a.Δx, b.Δx), Δ(a.Δy, b.Δy)])
-Δ(a::Scene, b::Scene) = fairsurjection(a.objects, b.objects)
+Δ(a::Scene, b::Scene) = speedysurjection(a.objects, b.objects)
 
 "Helper function to iterate over all possible mappings for the surjection distance function."
 function nextfunction(f, rng)
@@ -213,6 +213,37 @@
     end
   end
   return Distance
+end
+
+"Speedy sujerction distance"
+function speedysurjection(s1, s2, Δ = Δ)
+  if length(s1) < length(s2)
+    dom = s2
+    rng = s1
+  else
+    dom = s1
+    rng = s2
+  end
+  # Compute all pairwise so its more efficient.
+  dm = [Δ(i,j) for i in dom, j in rng]
+  # Build function that minimizes everything.
+  myfunction = [findmin(dm[t,:]) for t = 1:size(dm,1)]
+  effectiverange = unique(map(tpl -> tpl[2], myfunction))
+  issurjective = length(effectiverange) == length(rng)
+  while !issurjective
+    mydistances = map(tpl -> tpl[1], myfunction)
+    # Get missing entries
+    missingrange = setdiff(1:length(rng), effectiverange)
+    while !isempty(missingrange)
+      targetcolumn = missingrange[end]
+      replacement = findmin(dm[:,targetcolumn] - mydistances)
+      myfunction[replacement[2]] = (dm[replacement[2],targetcolumn],targetcolumn)
+      pop!(missingrange)
+    end
+    effectiverange = unique(map(tpl -> tpl[2], myfunction))
+    issurjective = length(effectiverange) == length(rng)
+  end
+  return sum(map(tpl -> tpl[1], myfunction))
 end
 
 
@@ -315,12 +346,7 @@
 ## Run
 ## ===
 datapath = joinpath(datadir(), "spelke", "TwoBalls", "TwoBalls_DetectedObjects.csv")
-<<<<<<< HEAD
 datapath = joinpath(datadir(), "spelke", "data", "Balls_2_DivergenceA", "Balls_2_DivergenceA_DetectedObjects.csv")
-=======
-datapath = joinpath(datadir(), "spelke", "data", "Balls_2_ContactA", "Balls_2_ContactA_DetectedObjects.csv")
-datapath = joinpath(datadir(), "spelke", "data", "Balls_4_Clowncar", "Balls_4_Clowncar_DetectedObjects.csv")
->>>>>>> 76afddbe
 
 function train()
   data = CSV.read(datapath)
