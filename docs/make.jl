--- conflicted
+++ resolved
@@ -3,7 +3,7 @@
 
 makedocs(
   modules = [Omega],
-  authors = "Zenna Tavares, Javier Burroni, Edgar Minaysan, Rajesh Ragananthan, Armando Solar-Lezama",
+  authors = "Zenna Tavares, Javier Burroni, Edgar Minaysan, Rajesh Ragananth, Armando Solar-Lezama",
   format = :html,
   sitename = "Omega.jl",
   pages = [
@@ -15,12 +15,8 @@
     "Causal Inference" => "causal.md",
     "Higher Order Inference" => "higher.md",
     "Built-in Distributions" => "distributions.md",
-<<<<<<< HEAD
     "Omega" => "omega.md",
-=======
-    "Built-in Inference Algorithms"=>"inferencealgorithms.md",
     "Cheat Sheet" => "cheatsheet.md",
->>>>>>> 751ad6ef
     "Contribution Guide" => "contrib.md",
   ]
 )
